--- conflicted
+++ resolved
@@ -7,11 +7,7 @@
     "start": "electron .",
     "dev": "npm run build && electron .",
     "build": "tsc && tsc -p tsconfig.renderer.json && npm run copy-static",
-<<<<<<< HEAD
-    "copy-static": "mkdir -p dist/renderer && cp src/renderer/index.html dist/renderer/ && cp src/renderer/styles.css dist/renderer/ && cp src/renderer/toolboxAPIBridge.js dist/renderer/ && cp -r src/renderer/icons dist/renderer/ && cp node_modules/@xterm/xterm/css/xterm.css dist/renderer/ && cp node_modules/@xterm/xterm/lib/xterm.js dist/renderer/ && cp node_modules/@xterm/addon-fit/lib/addon-fit.js dist/renderer/",
-=======
-    "copy-static": "shx mkdir -p dist/renderer && shx cp src/renderer/index.html dist/renderer/ && shx cp src/renderer/styles.css dist/renderer/ && shx cp src/renderer/toolboxAPIBridge.js dist/renderer/ && shx cp -r src/renderer/icons dist/renderer/",
->>>>>>> a6504315
+    "copy-static": "shx mkdir -p dist/renderer && shx cp src/renderer/index.html dist/renderer/ && shx cp src/renderer/styles.css dist/renderer/ && shx cp src/renderer/toolboxAPIBridge.js dist/renderer/ && shx cp -r src/renderer/icons dist/renderer/ && shx cp node_modules/@xterm/xterm/css/xterm.css dist/renderer/ && shx cp node_modules/@xterm/xterm/lib/xterm.js dist/renderer/ && shx cp node_modules/@xterm/addon-fit/lib/addon-fit.js dist/renderer/",
     "watch": "tsc --watch",
     "lint": "eslint src --ext .ts",
     "package": "npm run build && electron-builder"
